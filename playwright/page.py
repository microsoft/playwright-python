--- conflicted
+++ resolved
@@ -295,17 +295,9 @@
     matcher = URLMatcher(urlOrPredicate) if isinstance(urlOrPredicate, str) else None
     def predicate(response: Response) -> bool:
       if matcher:
-<<<<<<< HEAD
-        return matcher.matches(request.url)
-      return urlOrPredicate(request)
-    params = locals_to_params(locals())
-    params['predicate'] = predicate
-    return await self.waitForEvent(Page.Events.Response, **params)
-=======
-        return matcher.matches(response.url())
+        return matcher.matches(response.url)
       return urlOrPredicate(response)
     return self.waitForEvent(Page.Events.Response, predicate=predicate)
->>>>>>> 623efa87
 
   async def waitForEvent(self, event: str, predicate: Callable[[Any], bool] = None) -> Any:
     # TODO: support timeout
