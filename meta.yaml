--- conflicted
+++ resolved
@@ -23,13 +23,9 @@
     - setuptools_scm
   run:
     - python
-<<<<<<< HEAD
     - greenlet ==2.0.1
-    - pyee ==8.1.0
-=======
     - greenlet ==1.1.3
     - pyee ==9.0.4
->>>>>>> bb8fce9d
     - typing_extensions # [py<39]
 test:
   requires:
