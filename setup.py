# Copyright (c) Microsoft Corporation.
#
# Licensed under the Apache License, Version 2.0 (the "License");
# you may not use this file except in compliance with the License.
# You may obtain a copy of the License at
#
# http://www.apache.org/licenses/LICENSE-2.0
#
# Unless required by applicable law or agreed to in writing, software
# distributed under the License is distributed on an "AS IS" BASIS,
# WITHOUT WARRANTIES OR CONDITIONS OF ANY KIND, either express or implied.
# See the License for the specific language governing permissions and
# limitations under the License.

import glob
import os
import platform
import shutil
import subprocess
import sys
import zipfile
from typing import Dict

<<<<<<< HEAD
driver_version = "1.54.0-alpha-2025-06-07"
=======
driver_version = "1.53.0"
>>>>>>> 1a85b748

base_wheel_bundles = [
    {
        "wheel": "macosx_10_13_x86_64.whl",
        "machine": "x86_64",
        "platform": "darwin",
        "zip_name": "mac",
    },
    {
        "wheel": "macosx_11_0_universal2.whl",
        "machine": "x86_64",
        "platform": "darwin",
        "zip_name": "mac",
    },
    {
        "wheel": "macosx_11_0_arm64.whl",
        "machine": "arm64",
        "platform": "darwin",
        "zip_name": "mac-arm64",
    },
    {
        "wheel": "manylinux1_x86_64.whl",
        "machine": "x86_64",
        "platform": "linux",
        "zip_name": "linux",
    },
    {
        "wheel": "manylinux_2_17_aarch64.manylinux2014_aarch64.whl",
        "machine": "aarch64",
        "platform": "linux",
        "zip_name": "linux-arm64",
    },
    {
        "wheel": "win32.whl",
        "machine": "i386",
        "platform": "win32",
        "zip_name": "win32_x64",
    },
    {
        "wheel": "win_amd64.whl",
        "machine": "amd64",
        "platform": "win32",
        "zip_name": "win32_x64",
    },
    {
        "wheel": "win_arm64.whl",
        "machine": "arm64",
        "platform": "win32",
        "zip_name": "win32_arm64",
    },
]

if len(sys.argv) == 2 and sys.argv[1] == "--list-wheels":
    for bundle in base_wheel_bundles:
        print(bundle["wheel"])
    exit(0)

from setuptools import setup  # noqa: E402

try:
    from auditwheel.wheeltools import InWheel
except ImportError:
    InWheel = None
from wheel.bdist_wheel import bdist_wheel as BDistWheelCommand  # noqa: E402


def extractall(zip: zipfile.ZipFile, path: str) -> None:
    for name in zip.namelist():
        member = zip.getinfo(name)
        extracted_path = zip.extract(member, path)
        attr = member.external_attr >> 16
        if attr != 0:
            os.chmod(extracted_path, attr)


def download_driver(zip_name: str) -> None:
    zip_file = f"playwright-{driver_version}-{zip_name}.zip"
    destination_path = "driver/" + zip_file
    if os.path.exists(destination_path):
        return
    url = "https://playwright.azureedge.net/builds/driver/"
    if (
        "-alpha" in driver_version
        or "-beta" in driver_version
        or "-next" in driver_version
    ):
        url = url + "next/"
    url = url + zip_file
    temp_destination_path = destination_path + ".tmp"
    print(f"Fetching {url}")
    # Don't replace this with urllib - Python won't have certificates to do SSL on all platforms.
    subprocess.check_call(["curl", url, "-o", temp_destination_path])
    os.rename(temp_destination_path, destination_path)


class PlaywrightBDistWheelCommand(BDistWheelCommand):
    def run(self) -> None:
        super().run()
        os.makedirs("driver", exist_ok=True)
        os.makedirs("playwright/driver", exist_ok=True)
        self._download_and_extract_local_driver()

        wheel = None
        if os.getenv("PLAYWRIGHT_TARGET_WHEEL", None):
            wheel = list(
                filter(
                    lambda wheel: wheel["wheel"]
                    == os.getenv("PLAYWRIGHT_TARGET_WHEEL"),
                    base_wheel_bundles,
                )
            )[0]
        else:
            wheel = list(
                filter(
                    lambda wheel: wheel["platform"] == sys.platform
                    and wheel["machine"] == platform.machine().lower(),
                    base_wheel_bundles,
                )
            )[0]
        assert wheel
        self._build_wheel(wheel)

    def _build_wheel(
        self,
        wheel_bundle: Dict[str, str],
    ) -> None:
        assert self.dist_dir
        base_wheel_location: str = glob.glob(os.path.join(self.dist_dir, "*.whl"))[0]
        without_platform = base_wheel_location[:-7]
        download_driver(wheel_bundle["zip_name"])
        zip_file = f"driver/playwright-{driver_version}-{wheel_bundle['zip_name']}.zip"
        with zipfile.ZipFile(zip_file, "r") as zip:
            extractall(zip, f"driver/{wheel_bundle['zip_name']}")
        wheel_location = without_platform + wheel_bundle["wheel"]
        shutil.copy(base_wheel_location, wheel_location)
        with zipfile.ZipFile(
            wheel_location, mode="a", compression=zipfile.ZIP_DEFLATED
        ) as zip:
            driver_root = os.path.abspath(f"driver/{wheel_bundle['zip_name']}")
            for dir_path, _, files in os.walk(driver_root):
                for file in files:
                    from_path = os.path.join(dir_path, file)
                    to_path = os.path.relpath(from_path, driver_root)
                    zip.write(from_path, f"playwright/driver/{to_path}")
            zip.writestr(
                "playwright/driver/README.md",
                f"{wheel_bundle['wheel']} driver package",
            )
        os.remove(base_wheel_location)
        for whlfile in glob.glob(os.path.join(self.dist_dir, "*.whl")):
            os.makedirs("wheelhouse", exist_ok=True)
            if InWheel:
                wheelhouse_whl = os.path.join("wheelhouse", os.path.basename(whlfile))
                shutil.move(whlfile, wheelhouse_whl)
                with InWheel(in_wheel=wheelhouse_whl, out_wheel=whlfile):
                    print(f"Updating RECORD file of {whlfile}")
        print("Copying new wheels")
        shutil.rmtree("wheelhouse")

    def _download_and_extract_local_driver(
        self,
    ) -> None:
        zip_names_for_current_system = set(
            map(
                lambda wheel: wheel["zip_name"],
                filter(
                    lambda wheel: wheel["machine"] == platform.machine().lower()
                    and wheel["platform"] == sys.platform,
                    base_wheel_bundles,
                ),
            )
        )
        assert len(zip_names_for_current_system) == 1
        zip_name = zip_names_for_current_system.pop()
        download_driver(zip_name)
        zip_file = f"driver/playwright-{driver_version}-{zip_name}.zip"
        with zipfile.ZipFile(zip_file, "r") as zip:
            extractall(zip, "playwright/driver")


setup(
    cmdclass={"bdist_wheel": PlaywrightBDistWheelCommand},
)<|MERGE_RESOLUTION|>--- conflicted
+++ resolved
@@ -21,11 +21,7 @@
 import zipfile
 from typing import Dict
 
-<<<<<<< HEAD
-driver_version = "1.54.0-alpha-2025-06-07"
-=======
-driver_version = "1.53.0"
->>>>>>> 1a85b748
+driver_version = "1.53.0-beta-1749221468000"
 
 base_wheel_bundles = [
     {
