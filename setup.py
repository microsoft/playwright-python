--- conflicted
+++ resolved
@@ -18,9 +18,8 @@
     long_description = fh.read()
 
 setuptools.setup(
-<<<<<<< HEAD
     name="playwright",
-    version="0.0.2",
+    version="0.0.3",
     author="Microsoft Corporation",
     author_email="",
     description="A high-level API to automate web browsers",
@@ -41,31 +40,4 @@
         "Operating System :: OS Independent",
     ],
     python_requires=">=3.7",
-=======
-  name='playwright',
-  version='0.0.3',
-  author='Microsoft Corporation',
-  author_email='',
-  description='A high-level API to automate web browsers',
-  long_description=long_description,
-  long_description_content_type='text/markdown',
-  url='https://github.com/Microsoft/playwright-python',
-  packages=setuptools.find_packages(),
-  include_package_data=True,
-  install_requires=[
-    'pyee',
-    'typing-extensions',
-  ],
-  classifiers=[
-    'Topic :: Software Development :: Testing',
-    'Topic :: Internet :: WWW/HTTP :: Browsers',
-    'Intended Audience :: Developers',
-    'Programming Language :: Python :: 3',
-    'Programming Language :: Python :: 3.7',
-    'Programming Language :: Python :: 3.8',
-    'License :: OSI Approved :: Apache Software License',
-    'Operating System :: OS Independent',
-  ],
-  python_requires='>=3.7',
->>>>>>> 1519d957
 )