# Copyright (c) Microsoft Corporation.
#
# Licensed under the Apache License, Version 2.0 (the "License");
# you may not use this file except in compliance with the License.
# You may obtain a copy of the License at
#
# http://www.apache.org/licenses/LICENSE-2.0
#
# Unless required by applicable law or agreed to in writing, software
# distributed under the License is distributed on an "AS IS" BASIS,
# WITHOUT WARRANTIES OR CONDITIONS OF ANY KIND, either express or implied.
# See the License for the specific language governing permissions and
# limitations under the License.

import glob
import os
import platform
import shutil
import subprocess
import sys
import zipfile
from pathlib import Path
from typing import Dict, List

from setuptools import setup

try:
    from auditwheel.wheeltools import InWheel
except ImportError:
    InWheel = None
from wheel.bdist_wheel import bdist_wheel as BDistWheelCommand

driver_version = "1.28.0-alpha-1667504282000"


def extractall(zip: zipfile.ZipFile, path: str) -> None:
    for name in zip.namelist():
        member = zip.getinfo(name)
        extracted_path = zip.extract(member, path)
        attr = member.external_attr >> 16
        if attr != 0:
            os.chmod(extracted_path, attr)


def download_driver(zip_name: str) -> None:
    zip_file = f"playwright-{driver_version}-{zip_name}.zip"
    if os.path.exists("driver/" + zip_file):
        return
    url = "https://playwright.azureedge.net/builds/driver/"
    if (
        "-alpha" in driver_version
        or "-beta" in driver_version
        or "-next" in driver_version
    ):
        url = url + "next/"
    url = url + zip_file
    print(f"Fetching {url}")
    # Don't replace this with urllib - Python won't have certificates to do SSL on all platforms.
    subprocess.check_call(["curl", url, "-o", "driver/" + zip_file])


class PlaywrightBDistWheelCommand(BDistWheelCommand):
    user_options = BDistWheelCommand.user_options + [
        ("all", "a", "create wheels for all platforms")
    ]
    boolean_options = BDistWheelCommand.boolean_options + ["all"]

    def initialize_options(self) -> None:
        super().initialize_options()
        self.all = False

    def run(self) -> None:
        shutil.rmtree("build", ignore_errors=True)
        shutil.rmtree("dist", ignore_errors=True)
        shutil.rmtree("playwright.egg-info", ignore_errors=True)
        super().run()
        os.makedirs("driver", exist_ok=True)
        os.makedirs("playwright/driver", exist_ok=True)
        base_wheel_bundles: List[Dict[str, str]] = [
            {
                "wheel": "macosx_10_13_x86_64.whl",
                "machine": "x86_64",
                "platform": "darwin",
                "zip_name": "mac",
            },
            {
                "wheel": "macosx_11_0_universal2.whl",
                "machine": "x86_64",
                "platform": "darwin",
                "zip_name": "mac",
            },
            {
                "wheel": "macosx_11_0_arm64.whl",
                "machine": "arm64",
                "platform": "darwin",
                "zip_name": "mac-arm64",
            },
            {
                "wheel": "manylinux1_x86_64.whl",
                "machine": "x86_64",
                "platform": "linux",
                "zip_name": "linux",
            },
            {
                "wheel": "manylinux_2_17_aarch64.manylinux2014_aarch64.whl",
                "machine": "aarch64",
                "platform": "linux",
                "zip_name": "linux-arm64",
            },
            {
                "wheel": "win32.whl",
                "machine": "i386",
                "platform": "win32",
                "zip_name": "win32_x64",
            },
            {
                "wheel": "win_amd64.whl",
                "machine": "amd64",
                "platform": "win32",
                "zip_name": "win32_x64",
            },
        ]
        self._download_and_extract_local_driver(base_wheel_bundles)

        wheels = base_wheel_bundles
        if not self.all:
            # Limit to 1, since for MacOS e.g. we have multiple wheels for the same platform and architecture and Conda expects 1.
            wheels = list(
                filter(
                    lambda wheel: wheel["platform"] == sys.platform
                    and wheel["machine"] == platform.machine().lower(),
                    base_wheel_bundles,
                )
            )[:1]
        self._build_wheels(wheels)

    def _build_wheels(
        self,
        wheels: List[Dict[str, str]],
    ) -> None:
        base_wheel_location: str = glob.glob(os.path.join(self.dist_dir, "*.whl"))[0]
        without_platform = base_wheel_location[:-7]
        for wheel_bundle in wheels:
            download_driver(wheel_bundle["zip_name"])
            zip_file = (
                f"driver/playwright-{driver_version}-{wheel_bundle['zip_name']}.zip"
            )
            with zipfile.ZipFile(zip_file, "r") as zip:
                extractall(zip, f"driver/{wheel_bundle['zip_name']}")
            wheel_location = without_platform + wheel_bundle["wheel"]
            shutil.copy(base_wheel_location, wheel_location)
            with zipfile.ZipFile(wheel_location, "a") as zip:
                driver_root = os.path.abspath(f"driver/{wheel_bundle['zip_name']}")
                for dir_path, _, files in os.walk(driver_root):
                    for file in files:
                        from_path = os.path.join(dir_path, file)
                        to_path = os.path.relpath(from_path, driver_root)
                        zip.write(from_path, f"playwright/driver/{to_path}")
                zip.writestr(
                    "playwright/driver/README.md",
                    f"{wheel_bundle['wheel']} driver package",
                )
        os.remove(base_wheel_location)
        if InWheel:
            for whlfile in glob.glob(os.path.join(self.dist_dir, "*.whl")):
                os.makedirs("wheelhouse", exist_ok=True)
                with InWheel(
                    in_wheel=whlfile,
                    out_wheel=os.path.join("wheelhouse", os.path.basename(whlfile)),
                ):
                    print(f"Updating RECORD file of {whlfile}")
            shutil.rmtree(self.dist_dir)
            print("Copying new wheels")
            shutil.move("wheelhouse", self.dist_dir)
        else:
            print("auditwheel not installed, not updating RECORD file")

    def _download_and_extract_local_driver(
        self,
        wheels: List[Dict[str, str]],
    ) -> None:
        zip_names_for_current_system = set(
            map(
                lambda wheel: wheel["zip_name"],
                filter(
                    lambda wheel: wheel["machine"] == platform.machine().lower()
                    and wheel["platform"] == sys.platform,
                    wheels,
                ),
            )
        )
        assert len(zip_names_for_current_system) == 1
        zip_name = zip_names_for_current_system.pop()
        download_driver(zip_name)
        zip_file = f"driver/playwright-{driver_version}-{zip_name}.zip"
        with zipfile.ZipFile(zip_file, "r") as zip:
            extractall(zip, "playwright/driver")


setup(
    name="playwright",
    author="Microsoft Corporation",
    author_email="",
    description="A high-level API to automate web browsers",
    long_description=Path("README.md").read_text(encoding="utf-8"),
    long_description_content_type="text/markdown",
    license="Apache-2.0",
    url="https://github.com/Microsoft/playwright-python",
    project_urls={
        "Release notes": "https://github.com/microsoft/playwright-python/releases",
    },
    packages=["playwright"],
    include_package_data=True,
    install_requires=[
<<<<<<< HEAD
        "greenlet==2.0.1",
        "pyee==8.1.0",
=======
        "greenlet==1.1.3",
        "pyee==9.0.4",
>>>>>>> bb8fce9d
        "typing-extensions;python_version<='3.8'",
    ],
    classifiers=[
        "Topic :: Software Development :: Testing",
        "Topic :: Internet :: WWW/HTTP :: Browsers",
        "Intended Audience :: Developers",
        "Programming Language :: Python :: 3",
        "Programming Language :: Python :: 3.7",
        "Programming Language :: Python :: 3.8",
        "Programming Language :: Python :: 3.9",
        "Programming Language :: Python :: 3.10",
        "Programming Language :: Python :: 3.11",
        "License :: OSI Approved :: Apache Software License",
        "Operating System :: OS Independent",
    ],
    python_requires=">=3.7",
    cmdclass={"bdist_wheel": PlaywrightBDistWheelCommand},
    use_scm_version={
        "version_scheme": "post-release",
        "write_to": "playwright/_repo_version.py",
        "write_to_template": 'version = "{version}"\n',
    },
    setup_requires=["setuptools-scm==7.0.5", "wheel==0.37.1"],
    entry_points={
        "console_scripts": [
            "playwright=playwright.__main__:main",
        ],
        "pyinstaller40": ["hook-dirs=playwright._impl.__pyinstaller:get_hook_dirs"],
    },
)<|MERGE_RESOLUTION|>--- conflicted
+++ resolved
@@ -212,13 +212,8 @@
     packages=["playwright"],
     include_package_data=True,
     install_requires=[
-<<<<<<< HEAD
         "greenlet==2.0.1",
-        "pyee==8.1.0",
-=======
-        "greenlet==1.1.3",
         "pyee==9.0.4",
->>>>>>> bb8fce9d
         "typing-extensions;python_version<='3.8'",
     ],
     classifiers=[
