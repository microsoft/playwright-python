# Copyright (c) Microsoft Corporation.
#
# Licensed under the Apache License, Version 2.0 (the "License");
# you may not use this file except in compliance with the License.
# You may obtain a copy of the License at
#
# http://www.apache.org/licenses/LICENSE-2.0
#
# Unless required by applicable law or agreed to in writing, software
# distributed under the License is distributed on an "AS IS" BASIS,
# WITHOUT WARRANTIES OR CONDITIONS OF ANY KIND, either express or implied.
# See the License for the specific language governing permissions and
# limitations under the License.

import glob
import os
import shutil
import subprocess
import sys
import zipfile
from pathlib import Path

import setuptools
from auditwheel.wheeltools import InWheel
from wheel.bdist_wheel import bdist_wheel as BDistWheelCommand

driver_version = "1.9.0-1614037901000"


<<<<<<< HEAD
with open("README.md", "r", encoding="utf-8") as fh:
    long_description = fh.read()


NoneType = type(None)


def extractall(zip: typing.Any, path: str) -> NoneType:
=======
def extractall(zip: zipfile.ZipFile, path: str) -> None:
>>>>>>> 32f69643
    for name in zip.namelist():
        member = zip.getinfo(name)
        extracted_path = zip.extract(member, path)
        attr = member.external_attr >> 16
        if attr != 0:
            os.chmod(extracted_path, attr)


class PlaywrightBDistWheelCommand(BDistWheelCommand):
    def run(self) -> None:
        if os.path.exists("build"):
            shutil.rmtree("build")
        if os.path.exists("dist"):
            shutil.rmtree("dist")
        if os.path.exists("playwright.egg-info"):
            shutil.rmtree("playwright.egg-info")
        super().run()
        os.makedirs("driver", exist_ok=True)
        os.makedirs("playwright/driver", exist_ok=True)
        for platform in ["mac", "linux", "win32", "win32_x64"]:
            zip_file = f"playwright-{driver_version}-{platform}.zip"
            if not os.path.exists("driver/" + zip_file):
                url = "https://playwright.azureedge.net/builds/driver/"
                url = url + "next/"
                url = url + zip_file
                print("Fetching ", url)
                subprocess.check_call(
                    ["curl", "--http1.1", url, "-o", "driver/" + zip_file]
                )
        base_wheel_location = glob.glob("dist/*.whl")[0]
        without_platform = base_wheel_location[:-7]
        platform_map = {
            "darwin": "mac",
            "linux": "linux",
            "win32": "win32_x64" if sys.maxsize > 2 ** 32 else "win32",
        }
        for platform in ["mac", "linux", "win32", "win32_x64"]:
            zip_file = f"driver/playwright-{driver_version}-{platform}.zip"
            with zipfile.ZipFile(zip_file, "r") as zip:
                extractall(zip, f"driver/{platform}")
            if platform_map[sys.platform] == platform:
                with zipfile.ZipFile(zip_file, "r") as zip:
                    extractall(zip, "playwright/driver")
            wheel = ""
            if platform == "mac":
                wheel = "macosx_10_13_x86_64.whl"
            if platform == "linux":
                wheel = "manylinux1_x86_64.whl"
            if platform == "win32":
                wheel = "win32.whl"
            if platform == "win32_x64":
                wheel = "win_amd64.whl"
            wheel_location = without_platform + wheel
            shutil.copy(base_wheel_location, wheel_location)
            with zipfile.ZipFile(wheel_location, "a") as zip:
                driver_root = os.path.abspath(f"driver/{platform}")
                for dir_path, _, files in os.walk(driver_root):
                    for file in files:
                        from_path = os.path.join(dir_path, file)
                        to_path = os.path.relpath(from_path, driver_root)
                        zip.write(from_path, f"playwright/driver/{to_path}")
            if platform == "mac":
                # Ship mac both as 10_13 as and 11_0 universal to work across Macs.
                universal_location = without_platform + "macosx_11_0_universal2.whl"
                shutil.copyfile(wheel_location, universal_location)
                with zipfile.ZipFile(universal_location, "a") as zip:
                    zip.writestr("playwright/driver/README.md", "Universal Mac package")

        os.remove(base_wheel_location)
        for whlfile in glob.glob("dist/*.whl"):

            os.makedirs("wheelhouse", exist_ok=True)
            with InWheel(
                in_wheel=whlfile,
                out_wheel=os.path.join("wheelhouse", os.path.basename(whlfile)),
                ret_self=True,
            ):
                print("Updating RECORD file of %s" % whlfile)
        shutil.rmtree("dist")
        print("Copying new wheels")
        shutil.move("wheelhouse", "dist")


setuptools.setup(
    name="playwright",
    author="Microsoft Corporation",
    author_email="",
    description="A high-level API to automate web browsers",
    long_description=Path("README.md").read_text(encoding="utf-8"),
    long_description_content_type="text/markdown",
    url="https://github.com/Microsoft/playwright-python",
    packages=["playwright"],
    include_package_data=True,
    install_requires=[
        "greenlet==1.0.0",
        "pyee>=8.0.1",
        "typing-extensions;python_version<='3.8'",
    ],
    classifiers=[
        "Topic :: Software Development :: Testing",
        "Topic :: Internet :: WWW/HTTP :: Browsers",
        "Intended Audience :: Developers",
        "Programming Language :: Python :: 3",
        "Programming Language :: Python :: 3.7",
        "Programming Language :: Python :: 3.8",
        "Programming Language :: Python :: 3.9",
        "License :: OSI Approved :: Apache Software License",
        "Operating System :: OS Independent",
    ],
    python_requires=">=3.7",
    cmdclass={"bdist_wheel": PlaywrightBDistWheelCommand},
    use_scm_version={
        "version_scheme": "post-release",
        "write_to": "playwright/_repo_version.py",
        "write_to_template": 'version = "{version}"\n',
    },
    setup_requires=["setuptools_scm", "wheel"],
    entry_points={
        "console_scripts": [
            "playwright=playwright.__main__:main",
        ],
    },
)<|MERGE_RESOLUTION|>--- conflicted
+++ resolved
@@ -27,18 +27,7 @@
 driver_version = "1.9.0-1614037901000"
 
 
-<<<<<<< HEAD
-with open("README.md", "r", encoding="utf-8") as fh:
-    long_description = fh.read()
-
-
-NoneType = type(None)
-
-
-def extractall(zip: typing.Any, path: str) -> NoneType:
-=======
 def extractall(zip: zipfile.ZipFile, path: str) -> None:
->>>>>>> 32f69643
     for name in zip.namelist():
         member = zip.getinfo(name)
         extracted_path = zip.extract(member, path)
