[build-system]
<<<<<<< HEAD
requires = ["setuptools==78.0.1", "setuptools-scm==8.2.0", "wheel==0.45.1", "auditwheel==6.3.0"]
=======
requires = ["setuptools==80.3.1", "setuptools-scm==8.3.1", "wheel==0.45.1", "auditwheel==6.2.0"]
>>>>>>> 2ca87646
build-backend = "setuptools.build_meta"

[project]
name = "playwright"
description = "A high-level API to automate web browsers"
authors = [
    {name = "Microsoft Corporation"}
]
readme = "README.md"
license = "Apache-2.0"
dynamic = ["version"]
requires-python = ">=3.9"
# Please when changing dependencies run the following commands to update requirements.txt:
# - pip install uv==0.5.4
# - uv pip compile pyproject.toml -o requirements.txt
dependencies = [
    "pyee>=13,<14",
    "greenlet>=3.1.1,<4.0.0"
]
classifiers = [
    "Topic :: Software Development :: Testing",
    "Topic :: Internet :: WWW/HTTP :: Browsers",
    "Intended Audience :: Developers",
    "Programming Language :: Python :: 3",
    "Programming Language :: Python :: 3.9",
    "Programming Language :: Python :: 3.10",
    "Programming Language :: Python :: 3.11",
    "Programming Language :: Python :: 3.12",
    "Programming Language :: Python :: 3.13",
    "Operating System :: OS Independent",
]

[project.urls]
homepage = "https://github.com/Microsoft/playwright-python"
"Release notes" = "https://github.com/microsoft/playwright-python/releases"

[project.scripts]
playwright = "playwright.__main__:main"

[project.entry-points.pyinstaller40]
hook-dirs = "playwright._impl.__pyinstaller:get_hook_dirs"

[tool.setuptools]
packages = [
    "playwright",
    "playwright.async_api",
    "playwright.sync_api",
    "playwright._impl",
    "playwright._impl.__pyinstaller",
]
include-package-data = true

[tool.setuptools_scm]
version_file = "playwright/_repo_version.py"

[tool.pytest.ini_options]
addopts = "-Wall -rsx -vv -s"
markers = [
    "skip_browser",
    "only_browser",
    "skip_platform",
    "only_platform"
]
junit_family = "xunit2"
asyncio_mode = "auto"
asyncio_default_fixture_loop_scope = "session"
asyncio_default_test_loop_scope = "session"

[tool.mypy]
ignore_missing_imports = true
python_version = "3.9"
warn_unused_ignores = false
warn_redundant_casts = true
warn_unused_configs = true
check_untyped_defs = true
disallow_untyped_defs = true
no_implicit_optional = false
exclude = [
    "build/",
    "env/",
]

[tool.isort]
profile = "black"

[tool.pyright]
include = ["playwright", "tests", "scripts"]
exclude = ["**/node_modules", "**/__pycache__", "**/.*", "./build"]
pythonVersion = "3.9"
reportMissingImports = false
reportTypedDictNotRequiredAccess = false
reportCallInDefaultInitializer = true
reportOptionalSubscript = false
reportUnboundVariable = false
strictParameterNoneValue = false
reportIncompatibleVariableOverride = false
<|MERGE_RESOLUTION|>--- conflicted
+++ resolved
@@ -1,102 +1,98 @@
-[build-system]
-<<<<<<< HEAD
-requires = ["setuptools==78.0.1", "setuptools-scm==8.2.0", "wheel==0.45.1", "auditwheel==6.3.0"]
-=======
-requires = ["setuptools==80.3.1", "setuptools-scm==8.3.1", "wheel==0.45.1", "auditwheel==6.2.0"]
->>>>>>> 2ca87646
-build-backend = "setuptools.build_meta"
-
-[project]
-name = "playwright"
-description = "A high-level API to automate web browsers"
-authors = [
-    {name = "Microsoft Corporation"}
-]
-readme = "README.md"
-license = "Apache-2.0"
-dynamic = ["version"]
-requires-python = ">=3.9"
-# Please when changing dependencies run the following commands to update requirements.txt:
-# - pip install uv==0.5.4
-# - uv pip compile pyproject.toml -o requirements.txt
-dependencies = [
-    "pyee>=13,<14",
-    "greenlet>=3.1.1,<4.0.0"
-]
-classifiers = [
-    "Topic :: Software Development :: Testing",
-    "Topic :: Internet :: WWW/HTTP :: Browsers",
-    "Intended Audience :: Developers",
-    "Programming Language :: Python :: 3",
-    "Programming Language :: Python :: 3.9",
-    "Programming Language :: Python :: 3.10",
-    "Programming Language :: Python :: 3.11",
-    "Programming Language :: Python :: 3.12",
-    "Programming Language :: Python :: 3.13",
-    "Operating System :: OS Independent",
-]
-
-[project.urls]
-homepage = "https://github.com/Microsoft/playwright-python"
-"Release notes" = "https://github.com/microsoft/playwright-python/releases"
-
-[project.scripts]
-playwright = "playwright.__main__:main"
-
-[project.entry-points.pyinstaller40]
-hook-dirs = "playwright._impl.__pyinstaller:get_hook_dirs"
-
-[tool.setuptools]
-packages = [
-    "playwright",
-    "playwright.async_api",
-    "playwright.sync_api",
-    "playwright._impl",
-    "playwright._impl.__pyinstaller",
-]
-include-package-data = true
-
-[tool.setuptools_scm]
-version_file = "playwright/_repo_version.py"
-
-[tool.pytest.ini_options]
-addopts = "-Wall -rsx -vv -s"
-markers = [
-    "skip_browser",
-    "only_browser",
-    "skip_platform",
-    "only_platform"
-]
-junit_family = "xunit2"
-asyncio_mode = "auto"
-asyncio_default_fixture_loop_scope = "session"
-asyncio_default_test_loop_scope = "session"
-
-[tool.mypy]
-ignore_missing_imports = true
-python_version = "3.9"
-warn_unused_ignores = false
-warn_redundant_casts = true
-warn_unused_configs = true
-check_untyped_defs = true
-disallow_untyped_defs = true
-no_implicit_optional = false
-exclude = [
-    "build/",
-    "env/",
-]
-
-[tool.isort]
-profile = "black"
-
-[tool.pyright]
-include = ["playwright", "tests", "scripts"]
-exclude = ["**/node_modules", "**/__pycache__", "**/.*", "./build"]
-pythonVersion = "3.9"
-reportMissingImports = false
-reportTypedDictNotRequiredAccess = false
-reportCallInDefaultInitializer = true
-reportOptionalSubscript = false
-reportUnboundVariable = false
-strictParameterNoneValue = false
-reportIncompatibleVariableOverride = false
+[build-system]
+requires = ["setuptools==80.3.1", "setuptools-scm==8.3.1", "wheel==0.45.1", "auditwheel==6.3.0"]
+build-backend = "setuptools.build_meta"
+
+[project]
+name = "playwright"
+description = "A high-level API to automate web browsers"
+authors = [
+    {name = "Microsoft Corporation"}
+]
+readme = "README.md"
+license = "Apache-2.0"
+dynamic = ["version"]
+requires-python = ">=3.9"
+# Please when changing dependencies run the following commands to update requirements.txt:
+# - pip install uv==0.5.4
+# - uv pip compile pyproject.toml -o requirements.txt
+dependencies = [
+    "pyee>=13,<14",
+    "greenlet>=3.1.1,<4.0.0"
+]
+classifiers = [
+    "Topic :: Software Development :: Testing",
+    "Topic :: Internet :: WWW/HTTP :: Browsers",
+    "Intended Audience :: Developers",
+    "Programming Language :: Python :: 3",
+    "Programming Language :: Python :: 3.9",
+    "Programming Language :: Python :: 3.10",
+    "Programming Language :: Python :: 3.11",
+    "Programming Language :: Python :: 3.12",
+    "Programming Language :: Python :: 3.13",
+    "Operating System :: OS Independent",
+]
+
+[project.urls]
+homepage = "https://github.com/Microsoft/playwright-python"
+"Release notes" = "https://github.com/microsoft/playwright-python/releases"
+
+[project.scripts]
+playwright = "playwright.__main__:main"
+
+[project.entry-points.pyinstaller40]
+hook-dirs = "playwright._impl.__pyinstaller:get_hook_dirs"
+
+[tool.setuptools]
+packages = [
+    "playwright",
+    "playwright.async_api",
+    "playwright.sync_api",
+    "playwright._impl",
+    "playwright._impl.__pyinstaller",
+]
+include-package-data = true
+
+[tool.setuptools_scm]
+version_file = "playwright/_repo_version.py"
+
+[tool.pytest.ini_options]
+addopts = "-Wall -rsx -vv -s"
+markers = [
+    "skip_browser",
+    "only_browser",
+    "skip_platform",
+    "only_platform"
+]
+junit_family = "xunit2"
+asyncio_mode = "auto"
+asyncio_default_fixture_loop_scope = "session"
+asyncio_default_test_loop_scope = "session"
+
+[tool.mypy]
+ignore_missing_imports = true
+python_version = "3.9"
+warn_unused_ignores = false
+warn_redundant_casts = true
+warn_unused_configs = true
+check_untyped_defs = true
+disallow_untyped_defs = true
+no_implicit_optional = false
+exclude = [
+    "build/",
+    "env/",
+]
+
+[tool.isort]
+profile = "black"
+
+[tool.pyright]
+include = ["playwright", "tests", "scripts"]
+exclude = ["**/node_modules", "**/__pycache__", "**/.*", "./build"]
+pythonVersion = "3.9"
+reportMissingImports = false
+reportTypedDictNotRequiredAccess = false
+reportCallInDefaultInitializer = true
+reportOptionalSubscript = false
+reportUnboundVariable = false
+strictParameterNoneValue = false
+reportIncompatibleVariableOverride = false