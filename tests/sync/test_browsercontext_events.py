# Copyright (c) Microsoft Corporation.
#
# Licensed under the Apache License, Version 2.0 (the "License");
# you may not use this file except in compliance with the License.
# You may obtain a copy of the License at
#
# http://www.apache.org/licenses/LICENSE-2.0
#
# Unless required by applicable law or agreed to in writing, software
# distributed under the License is distributed on an "AS IS" BASIS,
# WITHOUT WARRANTIES OR CONDITIONS OF ANY KIND, either express or implied.
# See the License for the specific language governing permissions and
# limitations under the License.

from typing import Optional

import pytest

from playwright.sync_api import BrowserContext, Dialog, Page

from ..server import Server, TestServerRequest


def test_console_event_should_work(page: Page) -> None:
    with page.context.expect_console_message() as console_info:
        page.evaluate("() => console.log('hello')")
    message = console_info.value
    assert message.text == "hello"
    assert message.page == page


def test_console_event_should_work_in_popup(page: Page) -> None:
    with page.context.expect_console_message() as console_info:
        with page.expect_popup() as popup_info:
            page.evaluate(
                """() => {
                const win = window.open('');
                win.console.log('hello');
                }"""
            )
    message = console_info.value
    popup = popup_info.value
    assert message.text == "hello"
    assert message.page == popup


# console message from javascript: url is not reported at all
@pytest.mark.skip_browser("firefox")
def test_console_event_should_work_in_popup_2(page: Page, browser_name: str) -> None:
    with page.context.expect_console_message(
        lambda msg: msg.type == "log"
    ) as console_info:
        with page.context.expect_page() as page_info:
            page.evaluate(
                """async () => {
                const win = window.open('javascript:console.log("hello")');
                await new Promise(f => setTimeout(f, 0));
                win.close();
            }"""
            )
    message = console_info.value
    popup = page_info.value
    assert message.text == "hello"
    assert message.page == popup


# console message from javascript: url is not reported at all
@pytest.mark.skip_browser("firefox")
def test_console_event_should_work_in_immediately_closed_popup(
    page: Page, browser_name: str
) -> None:
    with page.context.expect_console_message(
        lambda msg: msg.type == "log"
    ) as console_info:
        with page.context.expect_page() as page_info:
            page.evaluate(
                """() => {
                const win = window.open('');
                win.console.log('hello');
                win.close();
            }"""
            )
    message = console_info.value
    popup = page_info.value
    assert message.text == "hello"
    assert message.page == popup


def test_dialog_event_should_work1(page: Page) -> None:
    dialog1: Optional[Dialog] = None

    def handle_page_dialog(dialog: Dialog) -> None:
        nonlocal dialog1
        dialog1 = dialog
        dialog.accept("hello")

    page.on("dialog", handle_page_dialog)

    dialog2: Optional[Dialog] = None

    def handle_context_dialog(dialog: Dialog) -> None:
        nonlocal dialog2
        dialog2 = dialog

    page.context.on("dialog", handle_context_dialog)

    assert page.evaluate("() => prompt('hey?')") == "hello"
    assert dialog1
    assert dialog1 == dialog2
    assert dialog1.message == "hey?"
    assert dialog1.page == page


def test_dialog_event_should_work_in_popup1(page: Page) -> None:
    dialog: Optional[Dialog] = None

    def handle_dialog(d: Dialog) -> None:
        nonlocal dialog
        dialog = d
        dialog.accept("hello")

    page.context.on("dialog", handle_dialog)

    with page.expect_popup() as popup_info:
        assert page.evaluate("() => window.open('').prompt('hey?')") == "hello"
    popup = popup_info.value
    assert dialog
    assert dialog.message == "hey?"
    assert dialog.page == popup


# console message from javascript: url is not reported at all
@pytest.mark.skip_browser("firefox")
def test_dialog_event_should_work_in_popup_2(page: Page, browser_name: str) -> None:
    def handle_dialog(dialog: Dialog) -> None:
        assert dialog.message == "hey?"
        assert dialog.page is None
        dialog.accept("hello")

    page.context.on("dialog", handle_dialog)

    assert page.evaluate("() => window.open('javascript:prompt(\"hey?\")')")


# console message from javascript: url is not reported at all
@pytest.mark.skip_browser("firefox")
def test_dialog_event_should_work_in_immdiately_closed_popup(page: Page) -> None:
    popup = None

    def handle_popup(p: Page) -> None:
        nonlocal popup
        popup = p

    page.on("popup", handle_popup)

    with page.context.expect_console_message() as console_info:
        page.evaluate(
            """() => {
                const win = window.open();
                win.console.log('hello');
                win.close();
            }"""
        )
    message = console_info.value

    assert message.text == "hello"
    assert message.page == popup


def test_dialog_event_should_work_with_inline_script_tag(
    page: Page, server: Server
) -> None:
    def handle_route(request: TestServerRequest) -> None:
        request.setHeader("content-type", "text/html")
        request.write(b"<script>window.result = prompt('hey?')</script>")
        request.finish()

    server.set_route("/popup.html", handle_route)
    page.goto(server.EMPTY_PAGE)
    page.set_content("<a href='popup.html' target=_blank>Click me</a>")

    with (
        page.context.expect_event("dialog") as dialog_info,
        page.expect_popup() as popup_info,
    ):
        page.click("a")

    dialog: Dialog = dialog_info.value
    popup: Page = popup_info.value
<<<<<<< HEAD

    assert dialog.message == "hey?"
    assert dialog.page == popup
    dialog.accept("hello")

=======

    assert dialog.message == "hey?"
    assert dialog.page == popup
    dialog.accept("hello")
>>>>>>> 3fea01e8
    assert popup.evaluate("window.result") == "hello"


def test_console_event_should_work_with_context_manager(page: Page) -> None:
    with page.context.expect_console_message() as cm_info:
        page.evaluate("() => console.log('hello')")
    message = cm_info.value
    assert message.text == "hello"
    assert message.page == page


def test_weberror_event_should_work(context: BrowserContext, page: Page) -> None:
    with context.expect_event("weberror") as error_info:
        page.goto('data:text/html,<script>throw new Error("Test")</script>')
    error = error_info.value
    assert error.page == page
    assert error.error.message == "Test"<|MERGE_RESOLUTION|>--- conflicted
+++ resolved
@@ -187,18 +187,9 @@
 
     dialog: Dialog = dialog_info.value
     popup: Page = popup_info.value
-<<<<<<< HEAD
-
     assert dialog.message == "hey?"
     assert dialog.page == popup
     dialog.accept("hello")
-
-=======
-
-    assert dialog.message == "hey?"
-    assert dialog.page == popup
-    dialog.accept("hello")
->>>>>>> 3fea01e8
     assert popup.evaluate("window.result") == "hello"
 
 
