# Copyright (c) Microsoft Corporation.
#
# Licensed under the Apache License, Version 2.0 (the "License");
# you may not use this file except in compliance with the License.
# You may obtain a copy of the License at
#
# http://www.apache.org/licenses/LICENSE-2.0
#
# Unless required by applicable law or agreed to in writing, software
# distributed under the License is distributed on an "AS IS" BASIS,
# WITHOUT WARRANTIES OR CONDITIONS OF ANY KIND, either express or implied.
# See the License for the specific language governing permissions and
# limitations under the License.
from asyncio.futures import Future
from typing import Optional
<<<<<<< HEAD
=======
from playwright.browser import Browser
from playwright.page import Page
from playwright import Error as PlaywrightError
>>>>>>> e57be96e
import pytest
import asyncio
import os

from playwright.browser import Browser
from playwright.page import Page
from playwright.helper import Error as PlaywrightError


def assert_file_content(path, content):
    with open(path, "r") as fd:
        assert fd.read() == content


@pytest.fixture(autouse=True)
def after_each_hook(server):
    def handle_download(request):
        request.setHeader("Content-Type", "application/octet-stream")
        request.setHeader("Content-Disposition", "attachment")
        request.write(b"Hello world")
        request.finish()

    def handle_download_with_file_name(request):
        request.setHeader("Content-Type", "application/octet-stream")
        request.setHeader("Content-Disposition", "attachment; filename=file.txt")
        request.write(b"Hello world")
        request.finish()

    server.set_route("/download", handle_download)
    server.set_route("/downloadWithFilename", handle_download_with_file_name)
    yield


async def test_should_report_downloads_with_acceptDownloads_false(page: Page, server):
    await page.setContent(
        f'<a href="{server.PREFIX}/downloadWithFilename">download</a>'
    )
    download = (await asyncio.gather(page.waitForEvent("download"), page.click("a")))[0]
    assert download.url == f"{server.PREFIX}/downloadWithFilename"
    assert download.suggestedFilename == "file.txt"
    error: Optional[PlaywrightError] = None
    try:
        await download.path()
    except PlaywrightError as exc:
        error = exc
    assert "acceptDownloads" in await download.failure()
    assert error
    assert "acceptDownloads: true" in error.message


async def test_should_report_downloads_with_acceptDownloads_true(browser, server):
    page = await browser.newPage(acceptDownloads=True)
    await page.setContent(f'<a href="{server.PREFIX}/download">download</a>')
    download = (await asyncio.gather(page.waitForEvent("download"), page.click("a")))[0]
    path = await download.path()
    assert os.path.isfile(path)
    assert_file_content(path, "Hello world")
    await page.close()


async def test_should_report_non_navigation_downloads(browser, server):
    # Mac WebKit embedder does not download in this case, although Safari does.
    def handle_download(request):
        request.setHeader("Content-Type", "application/octet-stream")
        request.write(b"Hello world")
        request.finish()

    server.set_route("/download", handle_download)

    page = await browser.newPage(acceptDownloads=True)
    await page.goto(server.EMPTY_PAGE)
    await page.setContent(
        f'<a download="file.txt" href="{server.PREFIX}/download">download</a>'
    )
    download = (await asyncio.gather(page.waitForEvent("download"), page.click("a")))[0]
    assert download.suggestedFilename == "file.txt"
    path = await download.path()
    assert os.path.exists(path)
    assert_file_content(path, "Hello world")
    await page.close()


async def test_report_download_path_within_page_on_download_handler_for_files(
    browser: Browser, server
):
    page = await browser.newPage(acceptDownloads=True)
    on_download_path: Future[str] = asyncio.Future()

    async def on_download(download):
        on_download_path.set_result(await download.path())

    page.once(
        "download", lambda res: asyncio.ensure_future(on_download(res)),
    )
    await page.setContent(f'<a href="{server.PREFIX}/download">download</a>')
    await page.click("a")
    path = await on_download_path
    assert_file_content(path, "Hello world")
    await page.close()


async def test_download_report_download_path_within_page_on_handle_for_blobs(
    browser, server
):
    page = await browser.newPage(acceptDownloads=True)
    on_download_path = asyncio.Future()

    async def on_download(download):
        on_download_path.set_result(await download.path())

    page.once(
        "download", lambda res: asyncio.ensure_future(on_download(res)),
    )

    await page.goto(server.PREFIX + "/download-blob.html")
    await page.click("a")
    path = await on_download_path
    assert_file_content(path, "Hello world")
    await page.close()


@pytest.mark.only_browser("chromium")
async def test_should_report_alt_click_downloads(browser, server):
    # Firefox does not download on alt-click by default.
    # Our WebKit embedder does not download on alt-click, although Safari does.
    def handle_download(request):
        request.setHeader("Content-Type", "application/octet-stream")
        request.write(b"Hello world")
        request.finish()

    server.set_route("/download", handle_download)

    page = await browser.newPage(acceptDownloads=True)
    await page.goto(server.EMPTY_PAGE)
    await page.setContent(f'<a href="{server.PREFIX}/download">download</a>')
    download = (
        await asyncio.gather(
            page.waitForEvent("download"), page.click("a", modifiers=["Alt"])
        )
    )[0]
    path = await download.path()
    assert os.path.exists(path)
    assert_file_content(path, "Hello world")
    await page.close()


async def test_should_report_new_window_downloads(browser, server):
    # TODO: - the test fails in headful Chromium as the popup page gets closed along
    # with the session before download completed event arrives.
    # - WebKit doesn't close the popup page
    page = await browser.newPage(acceptDownloads=True)
    await page.setContent(
        f'<a target=_blank href="{server.PREFIX}/download">download</a>'
    )
    download = (await asyncio.gather(page.waitForEvent("download"), page.click("a")))[0]
    path = await download.path()
    assert os.path.exists(path)
    await page.close()


async def test_should_delete_file(browser, server):
    page = await browser.newPage(acceptDownloads=True)
    await page.setContent(f'<a href="{server.PREFIX}/download">download</a>')
    download = (await asyncio.gather(page.waitForEvent("download"), page.click("a")))[0]
    path = await download.path()
    assert os.path.exists(path)
    await download.delete()
    assert os.path.exists(path) is False
    await page.close()


async def test_should_delete_downloads_on_context_destruction(browser, server):
    page = await browser.newPage(acceptDownloads=True)
    await page.setContent(f'<a href="{server.PREFIX}/download">download</a>')
    download1 = (await asyncio.gather(page.waitForEvent("download"), page.click("a")))[
        0
    ]
    download2 = (await asyncio.gather(page.waitForEvent("download"), page.click("a")))[
        0
    ]
    path1 = await download1.path()
    path2 = await download2.path()
    assert os.path.exists(path1)
    assert os.path.exists(path2)
    await page.context.close()
    assert os.path.exists(path1) is False
    assert os.path.exists(path2) is False


async def test_should_delete_downloads_on_browser_gone(browser_factory, server):
    browser = await browser_factory()
    page = await browser.newPage(acceptDownloads=True)
    await page.setContent(f'<a href="{server.PREFIX}/download">download</a>')
    download1 = (await asyncio.gather(page.waitForEvent("download"), page.click("a")))[
        0
    ]
    download2 = (await asyncio.gather(page.waitForEvent("download"), page.click("a")))[
        0
    ]
    path1 = await download1.path()
    path2 = await download2.path()
    assert os.path.exists(path1)
    assert os.path.exists(path2)
    await browser.close()
    assert os.path.exists(path1) is False
    assert os.path.exists(path2) is False
    assert os.path.exists(os.path.join(path1, "..")) is False<|MERGE_RESOLUTION|>--- conflicted
+++ resolved
@@ -13,19 +13,12 @@
 # limitations under the License.
 from asyncio.futures import Future
 from typing import Optional
-<<<<<<< HEAD
-=======
 from playwright.browser import Browser
 from playwright.page import Page
 from playwright import Error as PlaywrightError
->>>>>>> e57be96e
 import pytest
 import asyncio
 import os
-
-from playwright.browser import Browser
-from playwright.page import Page
-from playwright.helper import Error as PlaywrightError
 
 
 def assert_file_content(path, content):
