--- conflicted
+++ resolved
@@ -74,11 +74,7 @@
 
 async def test_should_emit_event(page: Page, server):
     await page.setContent("<input type=file>")
-<<<<<<< HEAD
-    fc_done: Future[FileChooser] = asyncio.Future()
-=======
     fc_done: asyncio.Future = asyncio.Future()
->>>>>>> ea0d58b8
     page.once("filechooser", lambda file_chooser: fc_done.set_result(file_chooser)),
     await page.click("input")
     file_chooser = await fc_done
