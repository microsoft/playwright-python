# 🎭 [Playwright](https://playwright.dev) for Python 

[![PyPI version](https://badge.fury.io/py/undetected-playwright-patch.svg)](https://badge.fury.io/py/undetected-playwright-patch)

This is a patch of the original playwright implementation for Python.

It currently passes for sure (tested on Win10):
- ✅ [CloudFare] 
- ✅ [Bet365] (shape//F5 I think)
- [Others] Unknown/Not tested

Warnings: 
* the **Only chromium** part for Playwright is patched.

## Demos (tested on Win 10)
![img.png](assets/nowsecure_nl.png)
![img.png](assets/creep_js.png)


## Dependencies

* Google-Chrome installed (`channel="chrome"` recommended, default)

## Installation

#### From PyPi (recommended)

execute in your shell console
```shell
pip install undetected-playwright-patch
```

#### Build from this repo:
```
git clone https://github.com/kaliiiiiiiiii/undetected-playwright-python
cd undetected-playwright-python
python -m pip install -r local-requirements.txt
python build_patched.py
```

<<<<<<< HEAD
#### Note for linux
If you run on linux with a virtual enviroment and get an error saying
```
Permission denied: '...3.11.6/lib/python3.11/site-packages/playwright/driver/playwright.sh'
```

Then you need to run
```
chmod +x <The path your terminal tells you>.sh
```

If the same error is given for node
```
...python3.11/site-packages/playwright/driver/node: Permission denied
```
Then you need to run
```
chmod +x <The path your terminal tells you for node>
```

[//]: # (run `pip install undetected-playwright-python` in your terminal)

=======
>>>>>>> 6130ec44
## Example

```python
import asyncio

# undetected-playwright here!
from undetected_playwright.async_api import async_playwright, Playwright


async def run(playwright: Playwright):
    args = []
    
    # disable navigator.webdriver:true flag
    args.append("--disable-blink-features=AutomationControlled")
    browser = await playwright.chromium.launch(headless=False,
                                               args=args)
    page = await browser.new_page()
    await page.goto("https://nowsecure.nl/#relax")
    input("Press ENTER to continue to Creep-JS:")
    await page.goto("https://nowsecure.nl/#relax")
    await page.goto("https://abrahamjuliot.github.io/creepjs/")
    input("Press ENTER to exit:")
    await browser.close()


async def main():
    async with async_playwright() as playwright:
        await run(playwright)


if __name__ == "__main__":
    loop = asyncio.ProactorEventLoop()
    loop.run_until_complete(main())
    # asyncio.run(main) # should work for non-Windows as well
```

```py

# undetected-playwright here!
from undetected_playwright.sync_api import sync_playwright


with sync_playwright() as p:
    args = []
    
    # disable navigator.webdriver:true flag
    args.append("--disable-blink-features=AutomationControlled")
    browser = p.chromium.launch(args=args, headless=False)
    page = browser.new_page()
    page.goto("https://nowsecure.nl/#relax")
    input("Press ENTER to continue to Creep-JS:")
    page.goto("https://nowsecure.nl/#relax")
    page.goto("https://abrahamjuliot.github.io/creepjs/")
    input("Press ENTER to exit:")
    browser.close()
```

## Documentation

See the original
[https://playwright.dev/python/docs/intro](https://playwright.dev/python/docs/intro)

## API Reference

[https://playwright.dev/python/docs/api/class-playwright](https://playwright.dev/python/docs/api/class-playwright)



## Patches
- [ ] [`Runtime.enable`](https://chromedevtools.github.io/devtools-protocol/tot/Runtime/#method-enable)
  - [x] remove Runtime.enable occurences
  - [x] patch _context(world) getter
    - [x] isolatedWorld (utility)
    - [ ] main world (main)
    - [x] reset on frame-reload//navigation

## TODO's
- [ ] add GitHub runner to build releases automated<|MERGE_RESOLUTION|>--- conflicted
+++ resolved
@@ -38,7 +38,6 @@
 python build_patched.py
 ```
 
-<<<<<<< HEAD
 #### Note for linux
 If you run on linux with a virtual enviroment and get an error saying
 ```
@@ -59,10 +58,6 @@
 chmod +x <The path your terminal tells you for node>
 ```
 
-[//]: # (run `pip install undetected-playwright-python` in your terminal)
-
-=======
->>>>>>> 6130ec44
 ## Example
 
 ```python
