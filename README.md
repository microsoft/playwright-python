# 🎭 [Playwright](https://playwright.dev) for Python [![PyPI version](https://badge.fury.io/py/playwright.svg)](https://pypi.python.org/pypi/playwright/) [![Join Slack](https://img.shields.io/badge/join-slack-infomational)](https://join.slack.com/t/playwright/shared_invite/enQtOTEyMTUxMzgxMjIwLThjMDUxZmIyNTRiMTJjNjIyMzdmZDA3MTQxZWUwZTFjZjQwNGYxZGM5MzRmNzZlMWI5ZWUyOTkzMjE5Njg1NDg)

#### [Docs](https://playwright.dev/python/docs/intro) | [API](https://playwright.dev/python/docs/api/class-playwright)

Playwright is a Python library to automate [Chromium](https://www.chromium.org/Home), [Firefox](https://www.mozilla.org/en-US/firefox/new/) and [WebKit](https://webkit.org/) browsers with a single API. Playwright delivers automation that is **ever-green**, **capable**, **reliable** and **fast**. [See how Playwright is better](https://playwright.dev/python/docs/why-playwright).

<<<<<<< HEAD
|                                                                    | Linux | macOS | Windows |
| :----------------------------------------------------------------- | :---: | :---: | :-----: |
| Chromium <!-- GEN:chromium-version -->90.0.4421.0<!-- GEN:stop --> |  ✅   |  ✅   |   ✅    |
| WebKit <!-- GEN:webkit-version -->14.1<!-- GEN:stop -->            |  ✅   |  ✅   |   ✅    |
| Firefox <!-- GEN:firefox-version -->86.0b10<!-- GEN:stop -->       |  ✅   |  ✅   |   ✅    |
=======
|          | Linux | macOS | Windows |
|   :---   | :---: | :---: | :---:   |
| Chromium <!-- GEN:chromium-version -->90.0.4430.0<!-- GEN:stop --> | ✅ | ✅ | ✅ |
| WebKit <!-- GEN:webkit-version -->14.2<!-- GEN:stop --> | ✅ | ✅ | ✅ |
| Firefox <!-- GEN:firefox-version -->87.0b10<!-- GEN:stop --> | ✅ | ✅ | ✅ |
>>>>>>> 695ba553

Headless execution is supported for all browsers on all platforms.

- [Usage](#usage)
  - [Record and generate code](#record-and-generate-code)
  - [Sync API](#sync-api)
  - [Async API](#async-api)
  - [With pytest](#with-pytest)
  - [Interactive mode (REPL)](#interactive-mode-repl)
- [Examples](#examples)
  - [Mobile and geolocation](#mobile-and-geolocation)
  - [Evaluate JS in browser](#evaluate-js-in-browser)
  - [Intercept network requests](#intercept-network-requests)
- [Documentation](#documentation)
- [Is Playwright ready?](#is-playwright-ready)
- [Migration from the pre-release versions](#migration-from-the-pre-release-versions)

## Usage

```sh
pip install playwright
playwright install
```

This installs Playwright and browser binaries for Chromium, Firefox and WebKit. Playwright requires Python 3.7+.

#### Record and generate code

Playwright can record user interactions in a browser and generate code. [See demo](https://user-images.githubusercontent.com/284612/95930164-ad52fb80-0d7a-11eb-852d-04bfd19de800.gif).

```sh
# Pass --help to see all options
playwright codegen
```

Playwright offers both sync (blocking) API and async API. They are identical in terms of capabilities and only differ in how one consumes the API.

#### Sync API

This is our default API for short snippets and tests. If you are not using asyncio in your
application, it is the easiest to use Sync API notation.

```py
from playwright.sync_api import sync_playwright

with sync_playwright() as p:
    for browser_type in [p.chromium, p.firefox, p.webkit]:
        browser = browser_type.launch()
        page = browser.new_page()
        page.goto('http://whatsmyuseragent.org/')
        page.screenshot(path=f'example-{browser_type.name}.png')
        browser.close()
```

#### Async API

If you app is based on the modern asyncio loop and you are used to async/await constructs,
Playwright exposes Async API for you. You should use this API inside a Python REPL supporting `asyncio` like with `python -m asyncio`

```console
$ python -m asyncio
```

```py
import asyncio
from playwright.async_api import async_playwright

async def main():
    async with async_playwright() as p:
        for browser_type in [p.chromium, p.firefox, p.webkit]:
            browser = await browser_type.launch()
            page = await browser.new_page()
            await page.goto('http://whatsmyuseragent.org/')
            await page.screenshot(path=f'example-{browser_type.name}.png')
            await browser.close()

asyncio.run(main())
```

#### With pytest

Use our [pytest plugin for Playwright](https://github.com/microsoft/playwright-pytest#readme).

```py
def test_playwright_is_visible_on_google(page):
    page.goto("https://www.google.com")
    page.type("input[name=q]", "Playwright GitHub")
    page.click("input[type=submit]")
    page.wait_for_selector("text=microsoft/Playwright")
```

#### Interactive mode (REPL)

Blocking REPL, as in CLI:

```py
>>> from playwright.sync_api import sync_playwright
>>> playwright = sync_playwright().start()

# Use playwright.chromium, playwright.firefox or playwright.webkit
# Pass headless=False to see the browser UI
>>> browser = playwright.chromium.launch()
>>> page = browser.new_page()
>>> page.goto("http://whatsmyuseragent.org/")
>>> page.screenshot(path="example.png")
>>> browser.close()
>>> playwright.stop()
```

Async REPL such as `asyncio` REPL:

```console
$ python -m asyncio
```

```py
>>> from playwright.async_api import async_playwright
>>> playwright = await async_playwright().start()
>>> browser = await playwright.chromium.launch()
>>> page = await browser.new_page()
>>> await page.goto("http://whatsmyuseragent.org/")
>>> await page.screenshot(path="example.png")
>>> await browser.close()
>>> await playwright.stop()
```

## Examples

#### Mobile and geolocation

This snippet emulates Mobile Safari on a device at a given geolocation, navigates to maps.google.com, performs action and takes a screenshot.

```py
from playwright.sync_api import sync_playwright

with sync_playwright() as p:
    iphone_11 = p.devices["iPhone 11 Pro"]
    browser = p.webkit.launch(headless=False)
    context = browser.new_context(
        **iphone_11,
        locale="en-US",
        geolocation={"longitude": 12.492507, "latitude": 41.889938 },
        permissions=["geolocation"]
    )
    page = context.new_page()
    page.goto("https://maps.google.com")
    page.click("text=Your location")
    page.screenshot(path="colosseum-iphone.png")
    browser.close()
```

<details>
<summary>Async variant</summary>

```py
import asyncio
from playwright.async_api import async_playwright

async def main():
    async with async_playwright() as p:
        iphone_11 = p.devices["iPhone 11 Pro"]
        browser = await p.webkit.launch(headless=False)
        context = await browser.new_context(
            **iphone_11,
            locale="en-US",
            geolocation={"longitude": 12.492507, "latitude": 41.889938},
            permissions=["geolocation"]
        )
        page = await context.newPage()
        await page.goto("https://maps.google.com")
        await page.click("text="Your location"")
        await page.screenshot(path="colosseum-iphone.png")
        await browser.close()

asyncio.run(main())
```

</details>

#### Evaluate JS in browser

This code snippet navigates to example.com in Firefox, and executes a script in the page context.

```py
from playwright.sync_api import sync_playwright

with sync_playwright() as p:
    browser = p.firefox.launch()
    page = browser.new_page()
    page.goto("https://www.example.com/")
    dimensions = page.evaluate("""() => {
      return {
        width: document.documentElement.clientWidth,
        height: document.documentElement.clientHeight,
        deviceScaleFactor: window.devicePixelRatio
      }
    }""")
    print(dimensions)
    browser.close()
```

<details>
<summary>Async variant</summary>

```py
import asyncio
from playwright.async_api import async_playwright

async def main():
    async with async_playwright() as p:
        browser = await p.firefox.launch()
        page = await browser.new_page()
        await page.goto("https://www.example.com/")
        dimensions = await page.evaluate("""() => {
          return {
            width: document.documentElement.clientWidth,
            height: document.documentElement.clientHeight,
            deviceScaleFactor: window.devicePixelRatio
          }
        }""")
        print(dimensions)
        await browser.close()

asyncio.run(main())
```

</details>

#### Intercept network requests

This code snippet sets up request routing for a Chromium page to log all network requests.

```py
from playwright.sync_api import sync_playwright

with sync_playwright() as p:
    browser = p.chromium.launch()
    page = browser.new_page()

    def log_and_continue_request(route, request):
        print(request.url)
        route.continue_()

    # Log and continue all network requests
    page.route("**/*", log_and_continue_request)

    page.goto("http://todomvc.com")
    browser.close()
```

<details>
<summary>Async variant</summary>

```py
import asyncio
from playwright.async_api import async_playwright

async def main():
    async with async_playwright() as p:
        browser = await p.chromium.launch()
        page = await browser.new_page()

        async def log_and_continue_request(route, request):
            print(request.url)
            await route.continue_()

        # Log and continue all network requests
        await page.route("**/*", log_and_continue_request)
        await page.goto("http://todomvc.com")
        await browser.close()

asyncio.run(main())
```

</details>

## Documentation

Check out our [new documentation site](https://playwright.dev/python/docs/intro)!

## Is Playwright ready?

Yes, Playwright for Python is ready! The latest version of Playwright for
Python is 1.8.0a. We are ready to drop the Alpha bit once we hear from you.
Once it is gone, we will become semver compatible and the API will be
frozen in its present form for years. We will still be adding features with
every release, but we promise to not break it anymore!

## Migration from the pre-release versions

The API has changed since the last 0.170.0 version:

- Snake case notation for methods and arguments:

  ```py
  # old
  browser.newPage()
  ```

  ```py
  # new
  browser.new_page()
  ```

- Import has changed to include sync vs async mode explicitly:
  ```py
  # old
  from playwright import sync_playwright
  ```
  ```py
  # new
  from playwright.sync_api import sync_playwright
  ```

That's about it! Our new [doc site](https://playwright.dev/python/docs/intro) uses proper notation and examples for the new API.<|MERGE_RESOLUTION|>--- conflicted
+++ resolved
@@ -4,19 +4,11 @@
 
 Playwright is a Python library to automate [Chromium](https://www.chromium.org/Home), [Firefox](https://www.mozilla.org/en-US/firefox/new/) and [WebKit](https://webkit.org/) browsers with a single API. Playwright delivers automation that is **ever-green**, **capable**, **reliable** and **fast**. [See how Playwright is better](https://playwright.dev/python/docs/why-playwright).
 
-<<<<<<< HEAD
-|                                                                    | Linux | macOS | Windows |
-| :----------------------------------------------------------------- | :---: | :---: | :-----: |
-| Chromium <!-- GEN:chromium-version -->90.0.4421.0<!-- GEN:stop --> |  ✅   |  ✅   |   ✅    |
-| WebKit <!-- GEN:webkit-version -->14.1<!-- GEN:stop -->            |  ✅   |  ✅   |   ✅    |
-| Firefox <!-- GEN:firefox-version -->86.0b10<!-- GEN:stop -->       |  ✅   |  ✅   |   ✅    |
-=======
 |          | Linux | macOS | Windows |
 |   :---   | :---: | :---: | :---:   |
 | Chromium <!-- GEN:chromium-version -->90.0.4430.0<!-- GEN:stop --> | ✅ | ✅ | ✅ |
 | WebKit <!-- GEN:webkit-version -->14.2<!-- GEN:stop --> | ✅ | ✅ | ✅ |
 | Firefox <!-- GEN:firefox-version -->87.0b10<!-- GEN:stop --> | ✅ | ✅ | ✅ |
->>>>>>> 695ba553
 
 Headless execution is supported for all browsers on all platforms.
 
